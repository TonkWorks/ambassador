--- conflicted
+++ resolved
@@ -98,6 +98,12 @@
 app = Flask(__name__)
 
 # Next, various helpers.
+def aconf(app):
+    configs = glob.glob("%s-*" % app.config_dir_prefix)
+    configs.sort(key=lambda x: int(x.split("-")[-1]))
+    latest = configs[-1]
+    return AmbassadorConfig(latest)
+
 def td_format(td_object):
     seconds = int(td_object.total_seconds())
     periods = [
@@ -173,28 +179,14 @@
     else:
         return "ambassador not ready (%s)" % status['since_update'], 503
 
-def aconf(app):
-    configs = glob.glob("%s-*" % app.config_dir_prefix)
-    configs.sort(key=lambda x: int(x.split("-")[-1]))
-    latest = configs[-1]
-    return AmbassadorConfig(latest)
-
 @app.route('/ambassador/v0/diag/', methods=[ 'GET' ])
 @standard_handler
 def show_overview(reqid=None):
     app.logger.debug("OV %s - showing overview" % reqid)
 
-<<<<<<< HEAD
-    # Build a set of source _files_ rather than source _objects_.
-    source_files = {}
-    
-    for filename, source_keys in aconf(app).source_map.items():
-        # app.logger.debug("OV %s -- filename %s, source_keys %d" % (reqid, filename, len(source_keys)))
-=======
-    ov = app.aconf.diagnostic_overview()
+    ov = aconf(app).diagnostic_overview()
     cstats = cluster_stats(ov['clusters'])
     del(ov['clusters'])
->>>>>>> f4cbc8d9
 
     for source in ov['sources']:
         for obj in source['objects'].values():
@@ -205,64 +197,10 @@
                  cluster_stats=cstats,
                  **ov)
 
-<<<<<<< HEAD
-        for source_key in source_keys:
-            # app.logger.debug("OV %s --- source_key %s" % (reqid, source_key))
-
-            source = aconf(app).sources[source_key]
-            raw_errors = aconf(app).errors.get(source_key, [])
-
-            errors = []
-
-            for error in raw_errors:
-                source_dict['error_count'] += 1
-
-                errors.append({
-                    'summary': error['error'].split('\n', 1)[0],
-                    'text': error['error']
-                })
-
-            source_dict['error_plural'] = "error" if (source_dict['error_count'] == 1) else "errors"
-
-            source_dict['count'] += 1
-            source_dict['plural'] = "object" if (source_dict['count'] == 1) else "objects"
-
-            object_dict = source_dict['objects']
-            object_dict[source_key] = {
-                'key': source_key,
-                'kind': source['kind'],
-                'target': ambassador_targets.get(source['kind'].lower(), None),
-                'errors': errors
-            }
-
-    # app.logger.debug("OV %s --- sources built" % reqid)
-
-    routes = [ route for route in aconf(app).envoy_config['routes']
-               if route['_source'] != "--diagnostics--" ]
-
-    # app.logger.debug("OV %s --- routes built" % reqid)
-
-    clusters = aconf(app).envoy_config['clusters']
-
-    # app.logger.debug("OV %s --- clusters built" % reqid)
-
-    configuration = { key: aconf(app).envoy_config[key] for key in aconf(app).envoy_config.keys()
-                      if key != "routes" }
-
-    # app.logger.debug("OV %s --- configuration built" % reqid)
-
-    result = render_template('overview.html', system=system_info(), 
-                             envoy_status=envoy_status(app.estats), 
-                             cluster_stats=cluster_stats(clusters),
-                             sources=sorted(source_files.values(), key=lambda x: x['filename']),
-                             routes=routes,
-                             **configuration)
-=======
     if request.args.get('json', None):
         result = jsonify(tvars)
     else:
         result = render_template('overview.html', **tvars)
->>>>>>> f4cbc8d9
 
     # app.logger.debug("OV %s from %s --- rendering complete" % (reqid, request.remote_addr))
 
@@ -337,14 +275,9 @@
         app.logger.debug("Starting periodic updates")
         app.stats_updater = PeriodicTrigger(app.estats.update, period=5)
 
-    aconf = AmbassadorConfig(config_dir_path)
     app.config_dir_prefix = config_dir_path
 
-<<<<<<< HEAD
-    app.run(host='127.0.0.1', port=aconf.diag_port(), debug=app.debugging)
-=======
-    app.run(host='0.0.0.0', port=app.aconf.diag_port(), debug=app.debugging)
->>>>>>> f4cbc8d9
+    app.run(host='0.0.0.0', port=aconf(app).diag_port(), debug=app.debugging)
 
 if __name__ == "__main__":
     clize.run(main)