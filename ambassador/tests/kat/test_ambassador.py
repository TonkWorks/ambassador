--- conflicted
+++ resolved
@@ -6,11 +6,8 @@
 from kat.harness import variants, Name, Query, Runner, Test
 
 from abstract_tests import AmbassadorTest, HTTP
-<<<<<<< HEAD
-from abstract_tests import MappingTest, OptionTest, ServiceType, Node, Test, DEV
-=======
-from abstract_tests import MappingTest, OptionTest, ServiceType, Node
->>>>>>> 4211942b
+
+from abstract_tests import MappingTest, OptionTest, ServiceType, Node, DEV
 
 from t_ratelimit import RateLimitTest
 from t_tracing import TracingTest
