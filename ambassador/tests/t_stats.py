--- conflicted
+++ resolved
@@ -1,12 +1,6 @@
-<<<<<<< HEAD
-=======
-import os
-import re
-
->>>>>>> b614c3bb
 from kat.harness import Query
 
-from abstract_tests import DEV, AmbassadorTest, HTTP
+from abstract_tests import AmbassadorTest, HTTP
 
 
 class StatsdTest(AmbassadorTest):
@@ -33,6 +27,13 @@
 prefix: /reset/
 rewrite: /RESET/
 service: statsdtest-statsd
+---
+apiVersion: ambassador/v0
+kind:  Mapping
+name:  metrics
+prefix: /metrics
+rewrite: /metrics
+service: http://127.0.0.1:8877
 '''
     }
 
@@ -62,9 +63,10 @@
             yield Query(self.url(self.name + "/"), phase=1)
 
         yield Query("http://statsdtest-statsd/DUMP/", phase=2)
+        yield Query(self.url("metrics"), phase=2)
 
     def check(self):
-        stats = self.results[-1].json or {}
+        stats = self.results[-2].json or {}
 
         cluster_stats = stats.get('cluster_http___statsdtest_http', {})
         rq_total = cluster_stats.get('upstream_rq_total', -1)
@@ -73,51 +75,18 @@
         assert rq_total == 1000, f'expected 1000 total calls, got {rq_total}'
         assert rq_200 > 990, f'expected 1000 successful calls, got {rq_200}'
 
-
-class PrometheusTest(AmbassadorTest):
-    def init(self):
-        self.target = HTTP()
-        if DEV:
-            self.skip_node = True
-
-    def manifests(self) -> str:
-        envs = ""
-        return self.format(RBAC_CLUSTER_SCOPE + AMBASSADOR, image=os.environ["AMBASSADOR_DOCKER_IMAGE"],
-                           envs=envs, extra_ports="")
-
-    def config(self):
-        yield self.target, self.format("""
----
-apiVersion: ambassador/v0
-kind:  Mapping
-name:  {self.name}
-prefix: /{self.name}/
-service: http://{self.target.path.fqdn}
----
-apiVersion: ambassador/v0
-kind:  Mapping
-name:  metrics
-prefix: /metrics
-rewrite: /metrics
-service: http://127.0.0.1:8877
-""")
-
-    def queries(self):
-        for i in range(1000):
-            yield Query(self.url(self.name + "/"), phase=1)
-
-        yield Query(self.url("metrics"), phase=2)
-
-    def check(self):
         metrics = self.results[-1].text
         wanted_metric = 'envoy_cluster_internal_upstream_rq'
         wanted_status = 'envoy_response_code="200"'
-        wanted_cluster_name = 'envoy_cluster_name="cluster_http___prometheustest_http'
+        wanted_cluster_name = 'envoy_cluster_name="cluster_http___statsdtest_http'
+
+        found = False
 
         for line in metrics.split("\n"):
             if wanted_metric in line and wanted_status in line and wanted_cluster_name in line:
-                return
-        assert False, 'wanted metric not found in prometheus metrics'
+                found = True
+
+        assert found, 'wanted metrics not found in Prometheus metrics'
 
 
 class DogstatsdTest(AmbassadorTest):
